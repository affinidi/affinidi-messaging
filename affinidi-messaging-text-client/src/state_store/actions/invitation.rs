--- conflicted
+++ resolved
@@ -61,16 +61,10 @@
     mediator_did: &str,
     alias: Option<String>,
     alias_suffix: bool,
-<<<<<<< HEAD
-) -> anyhow::Result<Profile> {
+    state: &mut State,
+) -> anyhow::Result<ATMProfile> {
     let secp256k1_key = JWK::generate_secp256k1();
     let did_key = DIDKey::generate(&secp256k1_key).unwrap();
-=======
-    state: &mut State,
-) -> anyhow::Result<ATMProfile> {
-    let p256_key = JWK::generate_p256();
-    let did_key = DIDKey::generate(&p256_key).unwrap();
->>>>>>> 0af3540b
 
     let (curve, d, x, y) = match secp256k1_key.clone().params {
         Params::EC(map) => (
