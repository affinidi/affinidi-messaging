[workspace]
members = [
    "affinidi-messaging-didcomm",
    "affinidi-messaging-sdk",
    "affinidi-messaging-mediator",
    "affinidi-messaging-processor",
    "affinidi-messaging-helpers",
    "affinidi-messaging-text-client",
]
resolver = "2"

[workspace.package]
<<<<<<< HEAD
version = '0.8.9'
=======
version = '0.8.8'
>>>>>>> 575711c8
edition = "2021"
authors = ["Glenn Gore <glenn@affinidi.com>"]
description = "Affinidi Messaging"
readme = "README.md"
homepage = "https://affinidi.com/"
keywords = ["did", "ssi", "ATM", "affinidi"]
publish = true
license = "Apache-2.0"
repository = "https://github.com/affinidi/affinidi-messaging"

[workspace.dependencies]
affinidi-messaging-sdk = { version = "0.8.9", path = "./affinidi-messaging-sdk" }
affinidi-messaging-didcomm = { version = "0.8.9", path = "./affinidi-messaging-didcomm" }
affinidi-messaging-mediator = { version = "0.8.9", path = "./affinidi-messaging-mediator" }
affinidi-did-resolver-cache-sdk = { version = "0.2.4", features = ["network"] }
anyhow = '1.0'
askar-crypto = "0.3.3"
async-convert = "1"
async-trait = "0.1"
aws-config = "1.5"
aws-sdk-dynamodb = "1.59"
aws-sdk-memorydb = "1.56"
aws-sdk-secretsmanager = "1.58"
aws-sdk-ssm = "1.60"
axum = { version = "0.8", features = ["ws"] }
axum-extra = { version = "0.10", features = ["typed-header"] }
axum-server = { version = "0.7", features = ["tls-rustls"] }
base64 = "0.22"
bitfield-struct = "0.10"
bs58 = "0.5"
chrono = "0.4"
circular-queue = { version = "0.2", features = ["serde_support"] }
clap = { version = "4.5", features = ["derive"] }
color-eyre = "0.6"
console = "0.15"
criterion = "0.5"
crossterm = { version = "0.28", features = ["event-stream"] }
deadpool-redis = { version = "0.18", features = ["rt_tokio_1"] }
dialoguer = "0.11"
did-peer = { version = "0.2.4" }
futures-util = "0.3"
getrandom = "0.2"
hostname = "0.4"
http = "1"
image = "0.25.5"
itertools = "0.14"
jsonwebtoken = "9.3"
lazy_static = "1.5"
log = "0.4.25"
num-format = "0.4.4"
qrcode = "0.14"
rand = "0.8"
ratatui = "0.29"
ratatui-image = { version = "4", features = ["crossterm", "image-defaults"] }
rcgen = { version = "0.13", default-features = false, features = [
    "aws_lc_rs",
    "pem",
] }
redis = { version = "0.27", features = [
    "tokio-rustls-comp",
    "tls-rustls-insecure",
] }
regex = "1.11"
reqwest = { version = "0.12", features = ["rustls-tls-manual-roots", "json"] }
ring = { version = "0.17", features = ["std"] }
rustls = { version = "0.23", default-features = false, features = [
    "aws_lc_rs",
    "tls12",
] }
rustls-pemfile = "2"
rustls-platform-verifier = "0.5"
serde = { version = "1.0", features = ["derive", "rc"] }
serde-enum-str = '0.4'
serde_json = "1.0"
sha2 = "0.10"
sha256 = "1.5"
ssi = { version = "0.10" }
thiserror = "2.0"
time = "0.3"
tokio = { version = "1.43", features = ["full"] }
tokio-stream = "0.1"
tokio-tungstenite = { version = "0.26", features = ["rustls-tls-native-roots"] }
toml = "0.8"
tower-http = { version = "0.6", features = ["cors", "trace", "limit"] }
tracing = { version = "0.1", features = [
    "max_level_debug",
    "release_max_level_info",
] }
tracing-subscriber = { version = "0.3", features = ["env-filter", "fmt", "json"] }
tracing-test = "0.2"
tui-input = "0.11.0"
tui-logger = { version = "0.14", features = ["tracing-support"] }
url = "2.5"
uuid = { version = "1.12", features = ["v4", "fast-rng"] }
varint = "0.9"
semver = "1.0.24"<|MERGE_RESOLUTION|>--- conflicted
+++ resolved
@@ -10,11 +10,7 @@
 resolver = "2"
 
 [workspace.package]
-<<<<<<< HEAD
 version = '0.8.9'
-=======
-version = '0.8.8'
->>>>>>> 575711c8
 edition = "2021"
 authors = ["Glenn Gore <glenn@affinidi.com>"]
 description = "Affinidi Messaging"
@@ -103,7 +99,11 @@
     "max_level_debug",
     "release_max_level_info",
 ] }
-tracing-subscriber = { version = "0.3", features = ["env-filter", "fmt", "json"] }
+tracing-subscriber = { version = "0.3", features = [
+    "env-filter",
+    "fmt",
+    "json",
+] }
 tracing-test = "0.2"
 tui-input = "0.11.0"
 tui-logger = { version = "0.14", features = ["tracing-support"] }
