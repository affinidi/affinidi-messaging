--- conflicted
+++ resolved
@@ -1,4 +1,3 @@
-<<<<<<< HEAD
 //! Authorization Process
 //! 1. Client gets a random challenge from the server
 //! 2. Client encrypts the random challenge in a message and sends it back to the server POST /authenticate
@@ -14,20 +13,13 @@
     SharedData,
 };
 use affinidi_messaging_didcomm::{envelope::MetaEnvelope, Message, UnpackOptions};
-use affinidi_messaging_sdk::messages::{known::MessageType, GenericDataStruct};
-=======
-use affinidi_messaging_didcomm::{envelope::MetaEnvelope, Message, UnpackOptions};
 use affinidi_messaging_sdk::messages::GenericDataStruct;
->>>>>>> e033b8da
 use axum::{extract::State, Json};
 use http::StatusCode;
 use jsonwebtoken::{encode, Header};
 use rand::{distributions::Alphanumeric, Rng};
 use serde::{Deserialize, Serialize};
-<<<<<<< HEAD
 use sha256::digest;
-=======
->>>>>>> e033b8da
 use std::time::SystemTime;
 use tracing::{debug, info, warn};
 
@@ -258,11 +250,7 @@
     // Set the session state to Authorized
     state
         .database
-<<<<<<< HEAD
-        .update_session_authenticated(&session.session_id, &digest(&session.did))
-=======
-        .update_session_authenticated(&old_sid, &session.session_id)
->>>>>>> e033b8da
+        .update_session_authenticated(&old_sid, &session.session_id, &digest(session.did))
         .await?;
 
     info!(
